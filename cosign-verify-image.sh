--- conflicted
+++ resolved
@@ -205,10 +205,6 @@
 output_verbose "🔍 Running: cosign verify ${COSIGN_ARGS[*]}"
 output_verbose ""
 
-<<<<<<< HEAD
-TEMP_OUTPUT=$(mktemp 2>/dev/null || mktemp -t cosign-verify)
-if cosign verify "${COSIGN_ARGS[@]}" > "$TEMP_OUTPUT" 2>&1; then
-=======
 TEMP_OUTPUT=$(mktemp)
 if [[ "$OUTPUT_LEVEL" == "none" ]]; then
   # In silent mode, suppress all output including stderr
@@ -227,7 +223,6 @@
 fi
 
 if $VERIFY_SUCCESS; then
->>>>>>> 6f0d5efc
   output "✅ Image signature verification successful!"
 
   output_verbose ""
@@ -249,24 +244,6 @@
   output "🛡️  Image is cryptographically signed and verified!"
 
 else
-<<<<<<< HEAD
-  output "❌ Image signature verification failed!"
-  output ""
-
-  # Extract clean error message from cosign output
-  ERROR_MSG=$(grep -E "^Error:|^error during command execution:" "$TEMP_OUTPUT" | head -1 | sed 's/^Error: //' | sed 's/^error during command execution: //')
-  if [[ -z "$ERROR_MSG" ]]; then
-    ERROR_MSG=$(head -1 "$TEMP_OUTPUT")
-  fi
-
-  output "📋 Error Details: $ERROR_MSG"
-  output ""
-  output "💡 Possible reasons:"
-  output "   • Image is not signed"
-  output "   • Wrong verification parameters (OIDC issuer, identity, key)"
-  output "   • Signature was created with different signing method"
-  output "   • Network issues accessing transparency log"
-=======
   # Only show error details if not in silent mode
   if [[ "$OUTPUT_LEVEL" != "none" ]]; then
     output "❌ Image signature verification failed!"
@@ -286,7 +263,6 @@
     output "   • Signature was created with different signing method"
     output "   • Network issues accessing transparency log"
   fi
->>>>>>> 6f0d5efc
 
   rm -f "$TEMP_OUTPUT"
   exit 1
